import itertools
import logging
import time
from datetime import datetime, date, timedelta
from decimal import Decimal
from typing import Optional
from uuid import UUID

import aiohttp
import jwt
from fastapi import APIRouter, Depends, Query
from fastapi.encoders import jsonable_encoder
from sqlalchemy import delete, select, asc, func, desc, and_
from sqlalchemy.exc import IntegrityError
from sqlalchemy.ext.asyncio import AsyncSession
from starlette.background import BackgroundTasks

import api.utils.client as client_utils
from api.dependencies import get_messenger, get_db, get_http_session
from api.models.client import (
    ClientConfirm,
    ClientEdit,
    ClientOverview,
    ClientCreateBody,
    ClientInfo,
    ClientCreateResponse,
    get_query_params,
    ClientDetailed,
    ClientOverviewCache,
)
from database.models.trade import BasicTrade
from api.settings import settings
from api.users import CurrentUser, get_auth_grant_dependency
from api.utils.responses import (
    BadRequest,
    OK,
    CustomJSONResponse,
    NotFound,
    ResponseModel,
    InternalError,
    Unauthorized,
)
from common.exchanges import EXCHANGES
from common.exchanges.worker import Worker
from core.utils import validate_kwargs, groupby, date_string, sum_iter, utc_now
from database.calc import create_intervals
from database.dbasync import db_first, redis, async_maker, time_range, db_all, opt_eq
from database.dbmodels import TradeDB, BalanceDB, Execution, Chapter
from database.dbmodels.authgrant import ChapterGrant, AuthGrant
from database.dbmodels.balance import Amount
from database.dbmodels.client import Client, add_client_checks, ClientState, ClientRedis
from database.dbmodels.client import ClientQueryParams
from database.dbmodels.transfer import Transfer as TransferDB
from database.dbmodels.user import User
from database.enums import IntervalType
from database.errors import InvalidClientError, ResponseError
from database.models import OrmBaseModel, InputID
from database.models.balance import Balance
from database.models.interval import FullInterval
from database.redis.client import ClientCacheKeys

router = APIRouter(
    tags=["client"],
    dependencies=[Depends(get_messenger)],
    responses={
        401: {"detail": "Wrong Email or Password"},
        400: {"detail": "Email is already used"},
    },
)


@router.post(
    "/client", response_model=ClientCreateResponse, dependencies=[Depends(CurrentUser)]
)
async def new_client(
    body: ClientCreateBody,
    http_session: aiohttp.ClientSession = Depends(get_http_session),
):
    try:
        exchange_cls = EXCHANGES[body.exchange]
<<<<<<< HEAD
        if issubclass(exchange_cls, Worker):
            # Check if required keyword args are given
            if validate_kwargs(body.extra or {}, exchange_cls.required_extra_args):
                client = body.get()

                try:
                    worker = exchange_cls(
                        client, http_session, commit=False, db_maker=async_maker
                    )
                    init_balance = await worker.get_balance()
                except InvalidClientError:
                    raise BadRequest("Invalid API credentials")
                except ResponseError:
                    raise InternalError()
                await worker.cleanup()

                if init_balance.error is None:
                    if init_balance.realized.is_zero():
                        raise BadRequest(
                            "You do not have any balance in your account. Please fund your account before registering."
                        )
                    else:
                        payload = jsonable_encoder(body)
                        payload["api_secret"] = client.api_secret
                        payload["exp"] = init_balance.time + timedelta(minutes=5)

                        return ClientCreateResponse(
                            token=jwt.encode(
                                payload, settings.JWT_SECRET, algorithm="HS256"
                            ),
                            balance=Balance.from_orm(init_balance),
                        )
                else:
                    raise BadRequest(
                        f"An error occured while getting your balance: {init_balance.error}."
                    )
            else:
                logging.error(
                    f"Not enough kwargs for exchange {exchange_cls.exchange} were given."
                    f"\nGot: {body.extra}\nRequired: {exchange_cls.required_extra_args}"
                )
                args_readable = "\n".join(exchange_cls.required_extra_args)
                raise BadRequest(
                    detail=f"Need more keyword arguments for exchange {exchange_cls.exchange}."
                    f"\nRequirements:\n {args_readable}",
                    code=40100,
                )
        else:
            logging.error(f"Class {exchange_cls} is no subclass of ClientWorker!")
=======
        # Check if required keyword args are given
        if validate_kwargs(body.extra or {}, exchange_cls.required_extra_args):
            client = body.get()

            try:
                exchange = exchange_cls(
                    client, http_session, commit=False, db_maker=async_maker
                )
                init_balance = await exchange.get_balance()
            except InvalidClientError:
                raise BadRequest("Invalid API credentials")
            except ResponseError:
                raise InternalError()

            if init_balance.error is None:
                if init_balance.realized.is_zero():
                    raise BadRequest(
                        f"You do not have any balance in your account. Please fund your account before registering."
                    )
                else:
                    payload = jsonable_encoder(body)
                    payload["api_secret"] = client.api_secret
                    payload["exp"] = init_balance.time + timedelta(minutes=5)

                    return ClientCreateResponse(
                        token=jwt.encode(
                            payload, settings.JWT_SECRET, algorithm="HS256"
                        ),
                        balance=Balance.from_orm(init_balance),
                    )
            else:
                raise BadRequest(
                    f"An error occured while getting your balance: {init_balance.error}."
                )
        else:
            logging.error(
                f"Not enough kwargs for exchange {exchange_cls.exchange} were given."
                f"\nGot: {body.extra}\nRequired: {exchange_cls.required_extra_args}"
            )
            args_readable = "\n".join(exchange_cls.required_extra_args)
            raise BadRequest(
                detail=f"Need more keyword arguments for exchange {exchange_cls.exchange}."
                f"\nRequirements:\n {args_readable}",
                code=40100,
            )
>>>>>>> 3ce339bc
    except KeyError:
        raise BadRequest(f"Exchange {body.exchange} unknown")


@router.post("/client/confirm", response_model=ClientInfo)
async def confirm_client(
    body: ClientConfirm,
    user: User = Depends(CurrentUser),
    db: AsyncSession = Depends(get_db),
):
    try:
        client_data = ClientCreateBody(
            **jwt.decode(body.token, settings.JWT_SECRET, algorithms=["HS256"])
        )
        client = client_data.get(user)

        db.add(client)
        await db.commit()
    except jwt.ExpiredSignatureError:
        raise BadRequest(detail="Token expired")
    except (jwt.InvalidTokenError, TypeError):
        raise BadRequest(detail="Invalid token")
    except IntegrityError:
        raise BadRequest(detail="This api key is already in use.")

    return ClientInfo.from_orm(client)


OverviewCache = client_utils.ClientCacheDependency(
    ClientCacheKeys.OVERVIEW, ClientOverviewCache
)


@router.get("/client/overview", response_model=ClientOverview)
async def get_client_overview(
    background_tasks: BackgroundTasks,
    cache: client_utils.ClientCache[ClientOverviewCache] = Depends(OverviewCache),
    query_params: ClientQueryParams = Depends(get_query_params),
    user: User = Depends(CurrentUser),
    db: AsyncSession = Depends(get_db),
):
    any_client = False
    if not query_params.client_ids:
        # query_params.client_ids = [None]
        any_client = True

    raw_overviews, non_cached = await cache.read(db)

    if non_cached:
        # All clients that weren't found in cache have to be read from DB
        clients = await client_utils.get_user_clients(
            user, None if any_client else non_cached, db=db
        )
        for client in clients:
            daily = await db_all(
                client.daily_balance_stmt(
                    since=query_params.since,
                    to=query_params.to,
                ),
                session=db,
            )
            transfers = await db_all(
                select(TransferDB)
                .where(
                    TransferDB.client_id == client.id,
                    time_range(Execution.time, query_params.since, query_params.to),
                    opt_eq(TransferDB.coin, query_params.currency),
                )
                .join(TransferDB.execution),
                session=db,
            )

            start = await client.get_exact_balance_at_time(query_params.since)
            latest = await client.get_latest_balance(redis=redis)

            overview = ClientOverviewCache(
                id=client.id,
                total=FullInterval.create(
                    prev=start.get_currency(query_params.currency),
                    current=latest.get_currency(query_params.currency),
                    offset=sum(
                        transfer.amount if query_params.currency else transfer.qty
                        for transfer in transfers
                    ),
                ),
                daily_balance=daily,
                transfers=transfers,
            )
            background_tasks.add_task(
                cache.write,
                client.id,
                overview,
            )
            raw_overviews.append(overview)

    ts1 = time.perf_counter()
    if raw_overviews:
        all_daily = []
        latest_by_client = {}

        by_day = groupby(
            sorted(
                itertools.chain.from_iterable(
                    raw.daily_balance for raw in raw_overviews
                ),
                key=lambda b: b.time,
            ),
            lambda b: date_string(b.time),
        )

        for _, balances in by_day.items():
            present_ids = [balance.client_id for balance in balances]
            present_excluded = [
                balance
                for client_id, balance in latest_by_client.items()
                if client_id not in present_ids
            ]

            current = sum_iter(balances)
            others = sum_iter(present_excluded) if present_excluded else None

            all_daily.append((current + others) if others else current)
            for balance in balances:
                latest_by_client[balance.client_id] = balance

        all_transfers = sorted(
            sum_iter(overview.transfers for overview in raw_overviews),
            key=lambda transfer: transfer.time,
        )

        intervals = create_intervals(all_daily, all_transfers, query_params.currency)

        query_params.limit = 5
        query_params.order = "desc"

        recent_trades = await client_utils.query_trades(
            TradeDB.initial, user_id=user.id, query_params=query_params, db=db
        )
        overview = ClientOverview.construct(
            intervals=intervals,
            total=sum_iter(raw.total for raw in raw_overviews),
            transfers=all_transfers,
            recent_trades=[BasicTrade.from_orm(trade) for trade in recent_trades],
        )

        encoded = jsonable_encoder(overview)
        ts2 = time.perf_counter()
        print("encode", ts2 - ts1)
        return CustomJSONResponse(content=encoded)
    else:
        raise BadRequest("Invalid client id", 40000)


class PnlStat(OrmBaseModel):
    win: Decimal
    loss: Decimal
    total: Decimal


class PnlStats(OrmBaseModel):
    date: Optional[date]
    gross: PnlStat
    net: Decimal
    commissions: Decimal
    count: int


# Cache query
performance_base_select = select(
    TradeDB.count,
    TradeDB.gross_win,
    TradeDB.gross_loss,
    TradeDB.total_commissions_stmt.label("total_commissions"),
)


@router.get("/client/performance", response_model=ResponseModel[list[PnlStats]])
async def get_client_performance(
    interval: IntervalType = Query(default=None),
    trade_id: list[int] = Query(default=None),
    query_params: ClientQueryParams = Depends(get_query_params),
    user: User = Depends(CurrentUser),
    db: AsyncSession = Depends(get_db),
):
    ts1 = time.perf_counter()

    if interval:
        stmt = performance_base_select.add_columns(
            func.date_trunc("day", TradeDB.open_time).label("date")
        ).group_by(
            # func.date_trunc('day', TradeDB.open_time).label('date')
            TradeDB.open_time
        )
    else:
        stmt = performance_base_select

    stmt = add_client_checks(
        stmt.where(
            time_range(TradeDB.open_time, query_params.since, query_params.to),
            TradeDB.id.in_(trade_id) if trade_id else True,
        ).join(TradeDB.client),
        user_id=user.id,
        client_ids=query_params.client_ids,
    )
    results = (await db.execute(stmt)).all()
    ts2 = time.perf_counter()
    response = []

    for result in results:
        gross_win = result.gross_win or 0
        gross_loss = result.gross_loss or 0
        commissions = result.total_commissions or 0

        response.append(
            PnlStats.construct(
                gross=PnlStat.construct(
                    win=gross_win, loss=abs(gross_loss), total=gross_win + gross_loss
                ),
                commissions=commissions,
                net=gross_win + gross_loss - commissions,
                date=result.date if interval else None,
                count=result.count,
            )
        )

    ts3 = time.perf_counter()
    print("Performance")
    print(ts2 - ts1)
    print(ts3 - ts2)
    return OK(result=jsonable_encoder(response))


@router.get("/client/symbols", response_model=ResponseModel[list[str]])
async def get_client_symbols(
    query_params: ClientQueryParams = Depends(get_query_params),
    user: User = Depends(CurrentUser),
    db: AsyncSession = Depends(get_db),
):
    stmt = add_client_checks(
        select(TradeDB.symbol).join(TradeDB.client).distinct(),
        user_id=user.id,
        client_ids=query_params.client_ids,
    )

    results = await db_all(stmt, session=db)

    return OK(result=jsonable_encoder(results))


async def get_balance(
    at: Optional[datetime],
    client_ids: Optional[set[InputID]],
    user_id: UUID,
    db: AsyncSession,
    currency: Optional[str] = None,
    latest=True,
) -> Balance:
    stmt = (
        select(BalanceDB)
        .distinct(BalanceDB.client_id)
        .where((BalanceDB.time < at if latest else BalanceDB.time > at) if at else True)
        .join(BalanceDB.client)
        .order_by(
            BalanceDB.client_id, desc(BalanceDB.time) if latest else asc(BalanceDB.time)
        )
    )

    if currency:
        stmt = stmt.join(
            Amount, and_(Amount.balance_id == BalanceDB.id, Amount.currency == currency)
        )

    balances: list[BalanceDB] = await db_all(
        add_client_checks(stmt, user_id=user_id, client_ids=client_ids),
        BalanceDB.client,
        session=db,
    )
    if balances:
        return Balance.sum([balance.get_currency(currency) for balance in balances])
    else:
        raise NotFound("No matching balance")


auth = get_auth_grant_dependency(ChapterGrant)


@router.get("/client/balance", response_model=Balance)
async def get_client_balance(
    to: Optional[datetime] = Query(None),
    since: Optional[datetime] = Query(default=None),
    client_ids: Optional[set[InputID]] = Query(default=None, alias="client_id"),
    chapter_id: Optional[InputID] = Query(None),
    currency: Optional[str] = Query(None),
    grant: AuthGrant = Depends(auth),
    db: AsyncSession = Depends(get_db),
):
    params = ClientQueryParams.construct(since=since, to=to, client_ids=client_ids)

    if not grant.root:
        if chapter_id:
            node = await db_first(
                Chapter.query_nodes(
                    chapter_id, node_type="balanceDisplay", query_params=params
                ),
                session=db,
            )
            if not node:
                raise Unauthorized()

    balance = None

    if not to or to > utc_now():
        if not client_ids:
            client_ids = await grant.user.get_client_ids()

        missing = set()
        for client_id in client_ids:
            current = await ClientRedis(
                user_id=grant.user_id, client_id=client_id
            ).get_balance()
            if current:
                current = current.get_currency(currency)
                balance = balance + current if balance else current
            else:
                missing.add(client_id)
    else:
        missing = client_ids

    if missing or missing is None:
        other = await get_balance(
            to, missing, grant.user_id, db, currency=currency, latest=True
        )
        balance = balance + other if balance else other

    if since or True:
        gain_balance = await get_balance(
            since, client_ids, grant.user_id, db, currency=currency, latest=False
        )

        offset = await Client.get_total_transfered(
            client_ids, grant.user_id, since=since, to=to, ccy=currency, db=db
        )
        balance.set_gain(gain_balance, offset)

    return balance


@router.get("/client/balance/history")
<<<<<<< HEAD
async def get_client_history(
=======
async def get_client_balance(
>>>>>>> 3ce339bc
    balance_id: Optional[set[int]] = Query(None),
    query_params: ClientQueryParams = Depends(get_query_params),
    user: User = Depends(CurrentUser),
    db: AsyncSession = Depends(get_db),
):
    balances = await BalanceDB.query(
        time_col=BalanceDB.time,
        user_id=user.id,
        ids=balance_id,
        params=query_params,
        db=db,
    )
    return [Balance.from_orm(balance) for balance in balances]


@router.get("/client/{client_id}", response_model=ClientDetailed)
async def get_client(
    client_id: InputID,
    user: User = Depends(CurrentUser),
    db: AsyncSession = Depends(get_db),
):
    client = await client_utils.get_user_client(
        user, client_id, Client.trade_template, Client.events, db=db
    )

    if client:
        return ClientDetailed.from_orm(client)
    else:
        raise NotFound("Invalid id")


@router.delete("/client/{client_id}")
async def delete_client(
    client_id: InputID,
    user: User = Depends(CurrentUser),
    db: AsyncSession = Depends(get_db),
):
    result = await db.execute(
        add_client_checks(delete(Client), user.id, {client_id}),
    )
    await db.commit()
    if result.rowcount == 1:
        return OK(detail="Success")
    else:
        raise NotFound(detail="Invalid ID")


@router.patch("/client/{client_id}", response_model=ClientDetailed)
async def update_client(
    client_id: InputID,
    body: ClientEdit,
    user: User = Depends(CurrentUser),
    http_session: aiohttp.ClientSession = Depends(get_http_session),
    db: AsyncSession = Depends(get_db),
):
    client = await client_utils.get_user_client(
        user, client_id, Client.trade_template, Client.events, db=db
    )

    if client:
        for k, v in body.dict(exclude_unset=True, exclude={"api"}).items():
            setattr(client, k, v)

        if body.api:
            for k, v in body.api.dict().items():
                setattr(client, k, v)

            client.state = ClientState.OK

            exchange_cls = EXCHANGES[client.exchange]
<<<<<<< HEAD
            async with exchange_cls(
                client, http_session, db_maker=async_maker, commit=False
            ) as worker:
                try:
                    await worker.get_balance()
                except InvalidClientError:
                    raise BadRequest("Invalid API credentials")
                except ResponseError:
                    raise InternalError()
=======
            exchange = exchange_cls(
                client, http_session, db_maker=async_maker, commit=False
            )
            try:
                await exchange.get_balance()
            except InvalidClientError:
                raise BadRequest("Invalid API credentials")
            except ResponseError:
                raise InternalError()
>>>>>>> 3ce339bc

        client.validate()
    else:
        raise BadRequest("Invalid client id")

    await db.commit()
    return ClientDetailed.from_orm(client)<|MERGE_RESOLUTION|>--- conflicted
+++ resolved
@@ -78,66 +78,15 @@
 ):
     try:
         exchange_cls = EXCHANGES[body.exchange]
-<<<<<<< HEAD
-        if issubclass(exchange_cls, Worker):
-            # Check if required keyword args are given
-            if validate_kwargs(body.extra or {}, exchange_cls.required_extra_args):
-                client = body.get()
-
-                try:
-                    worker = exchange_cls(
-                        client, http_session, commit=False, db_maker=async_maker
-                    )
-                    init_balance = await worker.get_balance()
-                except InvalidClientError:
-                    raise BadRequest("Invalid API credentials")
-                except ResponseError:
-                    raise InternalError()
-                await worker.cleanup()
-
-                if init_balance.error is None:
-                    if init_balance.realized.is_zero():
-                        raise BadRequest(
-                            "You do not have any balance in your account. Please fund your account before registering."
-                        )
-                    else:
-                        payload = jsonable_encoder(body)
-                        payload["api_secret"] = client.api_secret
-                        payload["exp"] = init_balance.time + timedelta(minutes=5)
-
-                        return ClientCreateResponse(
-                            token=jwt.encode(
-                                payload, settings.JWT_SECRET, algorithm="HS256"
-                            ),
-                            balance=Balance.from_orm(init_balance),
-                        )
-                else:
-                    raise BadRequest(
-                        f"An error occured while getting your balance: {init_balance.error}."
-                    )
-            else:
-                logging.error(
-                    f"Not enough kwargs for exchange {exchange_cls.exchange} were given."
-                    f"\nGot: {body.extra}\nRequired: {exchange_cls.required_extra_args}"
-                )
-                args_readable = "\n".join(exchange_cls.required_extra_args)
-                raise BadRequest(
-                    detail=f"Need more keyword arguments for exchange {exchange_cls.exchange}."
-                    f"\nRequirements:\n {args_readable}",
-                    code=40100,
-                )
-        else:
-            logging.error(f"Class {exchange_cls} is no subclass of ClientWorker!")
-=======
         # Check if required keyword args are given
         if validate_kwargs(body.extra or {}, exchange_cls.required_extra_args):
             client = body.get()
 
             try:
                 exchange = exchange_cls(
-                    client, http_session, commit=False, db_maker=async_maker
-                )
-                init_balance = await exchange.get_balance()
+                        client, http_session, commit=False, db_maker=async_maker
+                    )
+                    init_balance = await exchange.get_balance()
             except InvalidClientError:
                 raise BadRequest("Invalid API credentials")
             except ResponseError:
@@ -146,7 +95,7 @@
             if init_balance.error is None:
                 if init_balance.realized.is_zero():
                     raise BadRequest(
-                        f"You do not have any balance in your account. Please fund your account before registering."
+                        "You do not have any balance in your account. Please fund your account before registering."
                     )
                 else:
                     payload = jsonable_encoder(body)
@@ -174,7 +123,6 @@
                 f"\nRequirements:\n {args_readable}",
                 code=40100,
             )
->>>>>>> 3ce339bc
     except KeyError:
         raise BadRequest(f"Exchange {body.exchange} unknown")
 
@@ -523,11 +471,7 @@
 
 
 @router.get("/client/balance/history")
-<<<<<<< HEAD
 async def get_client_history(
-=======
-async def get_client_balance(
->>>>>>> 3ce339bc
     balance_id: Optional[set[int]] = Query(None),
     query_params: ClientQueryParams = Depends(get_query_params),
     user: User = Depends(CurrentUser),
@@ -598,17 +542,6 @@
             client.state = ClientState.OK
 
             exchange_cls = EXCHANGES[client.exchange]
-<<<<<<< HEAD
-            async with exchange_cls(
-                client, http_session, db_maker=async_maker, commit=False
-            ) as worker:
-                try:
-                    await worker.get_balance()
-                except InvalidClientError:
-                    raise BadRequest("Invalid API credentials")
-                except ResponseError:
-                    raise InternalError()
-=======
             exchange = exchange_cls(
                 client, http_session, db_maker=async_maker, commit=False
             )
@@ -618,7 +551,6 @@
                 raise BadRequest("Invalid API credentials")
             except ResponseError:
                 raise InternalError()
->>>>>>> 3ce339bc
 
         client.validate()
     else:
