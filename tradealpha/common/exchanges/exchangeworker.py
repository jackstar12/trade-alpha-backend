from __future__ import annotations
import abc
import asyncio
import itertools
import logging
import time
import urllib.parse
from asyncio import Future, Task
from collections import deque
from datetime import datetime, timedelta
from decimal import Decimal
from enum import Enum
from typing import List, Callable, Dict, Tuple, Optional, Union, Set
import aiohttp.client
import pytz
from aiohttp import ClientResponse, ClientResponseError
from typing import NamedTuple
from asyncio.queues import PriorityQueue
from dataclasses import dataclass

from sqlalchemy import select, desc, asc, update
from sqlalchemy.ext.asyncio import AsyncSession
from sqlalchemy.orm import selectinload, sessionmaker, joinedload

import tradealpha.common.utils as utils
from tradealpha.common.models.miscincome import MiscIncome
from tradealpha.common.redis.client import ClientSpace
from tradealpha.common import customjson
from tradealpha.common.dbasync import db_unique, db_all, db_select
from tradealpha.common.dbmodels.execution import Execution
from tradealpha.common.dbmodels.pnldata import PnlData
from tradealpha.common.dbmodels.trade import Trade, trade_from_execution

from tradealpha.common.dbmodels.transfer import Transfer, RawTransfer, TransferType
from tradealpha.common.config import PRIORITY_INTERVALS
from tradealpha.common.enums import Priority, ExecType, Side
from tradealpha.common.errors import RateLimitExceeded, ExchangeUnavailable, ExchangeMaintenance, ResponseError, \
    InvalidClientError, ClientDeletedError
from tradealpha.common.messenger import TableNames, Category, Messenger

from tradealpha.common.dbmodels.client import Client, ClientState
from typing import TYPE_CHECKING

from tradealpha.common.models.ohlc import OHLC
from tradealpha.common.utils import combine_time_series

if TYPE_CHECKING:
    from tradealpha.common.dbmodels.balance import Balance

import tradealpha.common.dbmodels.balance as db_balance

logger = logging.getLogger(__name__)


def weighted_avg(values: Tuple[Decimal, Decimal], weights: Tuple[Decimal, Decimal]):
    total = weights[0] + weights[1]
    return values[0] * (weights[0] / total) + values[1] * (weights[1] / total)


class Cached(NamedTuple):
    url: str
    response: dict
    expires: float


class TaskCache(NamedTuple):
    url: str
    task: Future
    expires: float


class RequestItem(NamedTuple):
    priority: Priority
    future: Future
    cache: bool
    weight: Optional[int]
    request: Request

    def __gt__(self, other):
        return self.priority.value > other.priority.value

    def __lt__(self, other):
        return self.priority.value < other.priority.value


class State(Enum):
    OK = 1
    RATE_LIMIT = 2
    MAINTANENANCE = 3
    OFFLINE = 4


class Request(NamedTuple):
    method: str
    url: str
    path: str
    headers: Optional[Dict]
    params: Optional[Dict]
    json: Optional[Dict]
    source: Client


def create_limit(interval_seconds: int, max_amount: int, default_weight: int):
    return Limit(
        interval_seconds,
        max_amount,
        max_amount,
        default_weight,
        interval_seconds / max_amount
    )


@dataclass
class Limit:
    interval_seconds: int
    max_amount: int
    amount: float
    default_weight: int
    refill_rate_seconds: float
    last_ts: float = 0

    def validate(self, weight: int = None):
        return self.amount < (weight or self.default_weight)

    def refill(self, ts: float):
        self.amount = min(
            self.amount + (ts - self.last_ts) * self.refill_rate_seconds,
            self.max_amount
        )
        self.last_ts = ts

    def sleep_for_weight(self, weight: int = None):
        return asyncio.sleep((weight or self.default_weight) / self.refill_rate_seconds)


class ExchangeWorker:
    supports_extended_data = False
    state = State.OK
    exchange: str = ''
    required_extra_args: Set[str] = set()

    _ENDPOINT: str
    _SANDBOX_ENDPOINT: str
    _cache: Dict[str, Cached] = {}

    # Networking
    _response_result = ''
    _request_queue: PriorityQueue[RequestItem] = None
    _response_error = ''
    _request_task: Task = None
    _http = None

    # Rate Limiting
    _limits = [
        create_limit(interval_seconds=60, max_amount=60, default_weight=1)
    ]

    def __init__(self,
                 client: Client,
                 http_session: aiohttp.ClientSession,
                 db_maker: sessionmaker,
                 messenger: Messenger = None,
                 rekt_threshold: float = None,
                 execution_dedupe_seconds: float = 5e-3, ):

        self.client_id = client.id
        self.exchange = client.exchange
        self.messenger = messenger
        self.rekt_threshold = rekt_threshold
        self.client: Client = client
        self.db_lock = asyncio.Lock()
        self.db_maker = db_maker

        # Client information has to be stored locally because SQL Objects aren't allowed to live in multiple threads
        self._api_key = client.api_key
        self._api_secret = client.api_secret
        self._subaccount = client.subaccount
        self._extra_kwargs = client.extra_kwargs

        self._http = http_session
        self._last_fetch = datetime.fromtimestamp(0, tz=pytz.UTC)

        self._on_balance = None
        self._on_new_trade = None
        self._on_update_trade = None
        self._execution_dedupe_delay = execution_dedupe_seconds
        self._pending_execs: deque[Execution] = deque()
        # dummy future
        self._waiter = Future()

        cls = self.__class__

        if cls._http is None or cls._http.closed:
            cls._http = http_session

        if cls._request_task is None:
            cls._request_task = asyncio.create_task(cls._request_handler())

        if cls._request_queue is None:
            cls._request_queue = PriorityQueue()

        self._logger = logging.getLogger(__name__ + f' {self.exchange} - {self.client_id}')

    async def get_balance(self,
                          priority: Priority = Priority.MEDIUM,
                          date: datetime = None,
                          force=False,
                          upnl=True) -> Optional[Balance]:
        if not date:
            date = datetime.now(tz=pytz.UTC)
        if force or (
                date - self._last_fetch > timedelta(seconds=PRIORITY_INTERVALS[priority]) and not self.client.rekt_on):
            self._last_fetch = date
            try:
                balance = await self._get_balance(date, upnl=upnl)
            except ResponseError as e:
                return db_balance.Balance(
                    time=date,
                    error=e.human
                )
            if not balance.time:
                balance.time = date
            balance.client_id = self.client_id
            # TODO
            # await self.client.update_journals(balance, date.date(), self.db)
            return balance
        elif self.client.rekt_on:
            return db_balance.Balance(amount=0.0, error=None, time=date)
        else:
            return None

    async def get_executions(self,
                             since: datetime) -> tuple[List[Transfer], List[Execution], List[MiscIncome]]:
        # transfers, (execs, misc) = await asyncio.gather(
        #    self._get_transfers(since),
        #    # TODO: change init param
        #    self._get_executions(since, init=self.client.last_execution_sync is None)
        # )
        transfers = await self.get_transfers(since)
        execs, misc = await self._get_executions(since, init=self.client.last_execution_sync is None)
        for transfer in transfers:
            if not self._usd_like(transfer.coin) and transfer.coin:
                raw_amount = transfer.extra_currencies[transfer.coin]
                transfer.execution = Execution(
                    symbol=self._symbol(transfer.coin),
                    qty=abs(raw_amount),
                    price=transfer.amount / raw_amount,
                    side=Side.BUY if transfer.amount > 0 else Side.SELL,
                    time=transfer.time,
                    type=ExecType.TRANSFER,
                    commission=transfer.commission
                )
                execs.append(transfer.execution)
        execs.sort(key=lambda e: e.time)
        return transfers, execs, misc

    async def intelligent_get_balance(self,
                                      date: datetime = None) -> Optional["Balance"]:
        """
        Fetch the clients balance, only saving if it makes sense to do so.
        database session to ues
        :param date:
        :return:
        new balance object
        """
        async with self.db_maker() as db:
            client: Client = await db.get(
                Client,
                self.client_id,
                options=(selectinload(Client.recent_history),)  # Needs to be an iterable
            )
            self.client = client
            if client:
                date = date or datetime.now(pytz.utc)
                result = await self.get_balance(date=date)

                if not result:
                    return

                history = client.recent_history
                if len(history) > 2:
                    # If balance hasn't changed at all, why bother keeping it?
                    if result == history[-1] == history[-2]:
                        history[-1].time = date
                        return None
                if result.error:
                    logger.error(f'Error while fetching {client.id=} balance: {result.error}')
                else:
                    if result.realized <= self.rekt_threshold and not client.rekt_on:
                        client.rekt_on = time
                        self.messenger.pub_channel(TableNames.CLIENT, Category.REKT, channel_id=client.id,
                                                   obj={'id': client.id})
                return result

    async def get_transfers(self, since: datetime = None) -> List[Transfer]:
        # if not since:
        #     since = self.client.last_transfer_sync or datetime.now(pytz.utc) - timedelta(days=180)
        raw_transfers = await self._get_transfers(since)
        if raw_transfers:
            raw_transfers.sort(key=lambda transfer: transfer.time)
            return [
                Transfer(
                    amount=await self._convert_to_usd(raw_transfer.amount, raw_transfer.coin, raw_transfer.time),
                    time=raw_transfer.time,
                    extra_currencies=(
                        {raw_transfer.coin: raw_transfer.amount}
                        if not self._usd_like(raw_transfer.coin) else None
                    ),
                    coin=raw_transfer.coin,
                    client_id=self.client_id
                )
                for raw_transfer in raw_transfers
            ]
        else:
            return []

    async def synchronize_positions(self):
        """
        Responsible for synchronizing the client with the exchange.
        Fetches executions, transfers and additional incomes (kickback fees, etc.)
        """
        async with self.db_maker() as db:
            client: Client = await db_select(
                Client, Client.id == self.client_id,
                eager=[
                    (Client.trades, Trade.executions),
                    Client.currently_realized
                ],
                session=db
            )
            client.state = ClientState.SYNCHRONIZING
            await db.commit()
            self.client = client

            since = client.last_execution_sync

            check_executions = await db_all(
                select(Execution).order_by(
                    asc(Execution.time)
                ).join(
                    Execution.trade
                ).filter(
                    Trade.client_id == self.client_id,
                    Execution.time > since if since else True
                ),
                session=db
            )

            transfers, all_executions, misc = await self.get_executions(since)
            executions_by_symbol = utils.groupby(all_executions, lambda e: e.symbol)

            valid_until = since
            exec_sum = check_sum = Decimal(0)
            for execution, check in itertools.zip_longest(check_executions, all_executions):
                if execution:
                    exec_sum += abs(execution.realized_pnl or execution.qty)
                if check:
                    check_sum += abs(check.realized_pnl or check.qty)
                if exec_sum == check_sum and exec_sum != 0:
                    valid_until = execution.time if execution else check.time

            all_executions = [e for e in all_executions if e.time > valid_until] if valid_until else all_executions

            for trade in self.client.trades:
                if valid_until:
                    await trade.reverse_to(valid_until, db_session=db)
                else:
                    await db.delete(trade)

            await db.flush()

            if executions_by_symbol:
                for symbol, executions in executions_by_symbol.items():
                    if not symbol:
                        return

                    exec_iter = iter(executions)
                    to_exec = next(exec_iter, None)

                    # In order to avoid unnecesary OHLC data between trades being fetched
                    # we preflight the executions in a way where the executions which
                    # form a trade can be extracted.

                    while to_exec:
                        current_executions = [to_exec]
                        # TODO: What if the start point isnt from 0 ?
                        open_qty = to_exec.effective_qty
                        while open_qty != 0 and to_exec:
                            to_exec = next(exec_iter, None)
                            if to_exec:
                                current_executions.append(to_exec)
                                if to_exec.type == ExecType.TRADE:
                                    open_qty += to_exec.effective_qty
                        if open_qty:
                            # If the open_qty is not 0 there is an active trade going on
                            # -> needs to be published (unlike others which are historical)
                            pass
                        if len(current_executions) > 1:
                            to = current_executions[-1].time
                        else:
                            to = datetime.now(pytz.utc)
                        try:
                            ohlc_data = await self._get_ohlc(
                                symbol,
                                since=current_executions[0].time,
                                to=to
                            )
                        except ResponseError:
                            ohlc_data = []
                        current_trade = None
                        for item in combine_time_series(ohlc_data, current_executions):
                            if isinstance(item, Execution):
                                current_trade = await self._add_executions(db, [item], realtime=False)
                            elif isinstance(item, OHLC) and current_trade:
                                current_trade.update_pnl(
                                    current_trade.calc_upnl(item.open),
                                    realtime=False,
                                    now=item.time,
                                    db=db
                                )
                        await db.flush()
                        to_exec = next(exec_iter, None)

            await self._update_realized_balance(db)

            current_balance = self.client.currently_realized

            pnl_data = await db_all(
                select(PnlData).filter(
                    PnlData.trade_id.in_(set(execution.trade_id for execution in all_executions))
                ).order_by(
                    desc(PnlData.time)
                ),
                session=db
            )
            pnl_iter = iter(pnl_data)
            cur_pnl = next(pnl_iter, None)

            # Start Balance:
            # 11.4. 100
            # Executions
            # 10.4. +10
            # 8.4.  -20
            # 7.4.  NONE <- required because otherwise the last ones won't be accurate
            # PnlData
            # 9.4. 5U
            # New Balances
            # 10.4. 100
            # 8.4. 90
            # 7.4. 110

            transfer_iter = reversed(transfers)
            misc_iter = reversed(misc)

            current_transfer = next(transfer_iter, None)
            current_misc = next(misc_iter, None)

            balances = []

            for prev_exec, execution, next_exec in utils.prev_now_next(
                    reversed(all_executions), skip=lambda e: e.type == ExecType.TRANSFER
            ):
                new_balance = db_balance.Balance(
                    realized=current_balance.realized,
                    unrealized=current_balance.unrealized,
                    time=execution.time,
                    client=self.client
                )
                new_balance.__realtime__ = False
                pnl_by_trade = {}

                while current_transfer and execution.time <= current_transfer.time:
                    new_balance.realized -= current_transfer.amount
                    current_transfer = next(transfer_iter, None)

                while current_misc and execution.time <= current_misc.time:
                    new_balance.realized -= current_misc.amount
                    current_misc = next(misc_iter, None)

                if next_exec:
                    while cur_pnl and cur_pnl.time > next_exec.time:
                        if cur_pnl.time < execution.time and cur_pnl.trade_id not in pnl_by_trade:
                            pnl_by_trade[cur_pnl.trade_id] = cur_pnl
                        cur_pnl = next(pnl_iter, None)
                if prev_exec:
                    if prev_exec.realized_pnl:
                        new_balance.realized -= prev_exec.realized_pnl
                    if prev_exec.commission:
                        new_balance.realized += prev_exec.commission

                    new_balance.unrealized = new_balance.realized + sum(
                        pnl_data.unrealized
                        if tr_id != execution.trade_id
                        else pnl_data.unrealized - (execution.realized_pnl or 0)
                        for tr_id, pnl_data in pnl_by_trade.items()
                    )

                if execution.trade:
                    if execution.id == execution.trade.initial_execution_id:
                        execution.trade.init_balance = new_balance

                if not prev_exec or prev_exec.time != execution.time:
                    balances.append(new_balance)
                current_balance = new_balance

            if all_executions:
                first_execution = all_executions[0]
                balances.append(
                    db_balance.Balance(
                        realized=current_balance.realized + (first_execution.commission or 0),
                        unrealized=current_balance.unrealized + (first_execution.commission or 0),
                        time=first_execution.time - timedelta(seconds=1),
                        client=self.client
                    )
                )
            db.add_all(balances)
            db.add_all(transfers)
            await db.flush()

            client.last_execution_sync = client.last_transfer_sync = utils.utc_now()
            client.state = ClientState.OK

            await db.commit()

            if all_executions:
                await self.client.as_redis().set_last_exec(all_executions[-1].time)

<<<<<<< HEAD
=======



    async def _add_transfers(self, transfers: list[Transfer], db: AsyncSession):
        if transfers:
            to_update: list['Balance'] = await db_all(
                self.client.history.statement.where(
                    db_balance.Balance.time > transfers[0].time
                ),
                session=db
            )

            # to_update | transfers
            # 1.1. 100  |
            #           | 2.1. -100
            # 3.1. 300  |
            #           | 4.1.  200
            # 5.1. 500  |
            # ---------------------
            # After Update:
            # 1.1 100
            # 3.1. 200 (300 - 100)
            # 5.1. 600 (500 - 100 + 200 = 500 + 100)

            transfer_iter = iter(transfers)
            next_transfer = next(transfer_iter, None)
            cur_offset = 0

            for balance in to_update:
                while next_transfer and balance.time > next_transfer.time:
                    cur_offset += next_transfer.amount
                    next_transfer = next(transfer_iter, None)
                balance.total_transfered += cur_offset
            db.add_all(transfers)

>>>>>>> f7bda3bb
    async def get_client(self, db: AsyncSession) -> Client:
        client = await db.get(Client, self.client_id)
        if client is None:
            await self.messenger.pub_channel(TableNames.CLIENT, Category.DELETE, obj={'id': self.client_id})
            raise ClientDeletedError()
        return client

    async def _update_realized_balance(self, db: AsyncSession):
        balance = await self.get_balance(
            Priority.FORCE,
            datetime.now(pytz.utc),
            upnl=False
        )
        if balance:
            client = await self.get_client(db)
            client.currently_realized = balance
            db.add(balance)
            await db.flush()
            return balance

    async def _on_execution(self, execution: Execution):
        self._pending_execs.append(execution)
        if self._waiter and not self._waiter.done():
            self._waiter.cancel()
        asyncio.create_task(self._exec_waiter())

    async def _exec_waiter(self):
        """
        Task used for grouping executions which happen close together (common with market orders)
        in order to reduce load (less transactions to the database)
        """
        self._waiter = asyncio.create_task(
            asyncio.sleep(self._execution_dedupe_delay)
        )
        await self._waiter
        execs = []
        while self._pending_execs:
            execs.append(self._pending_execs.popleft())
        async with self.db_maker() as db:
            await self._add_executions(db, execs, realtime=True)
            await db.commit()

    async def _add_executions(self, db: AsyncSession, executions: list[Execution], realtime=True) -> Trade:
        publish = []
        if executions:
            if realtime:
                # Updating LAST_EXEC is siginificant for caching
                asyncio.create_task(
                    self.client.as_redis().set_last_exec(executions[-1].time)
                )
                await self._update_realized_balance(db)

            for execution in executions:

                execution.time = execution.time.replace(microsecond=0)

                stmt = select(Trade).where(
                    Trade.symbol == execution.symbol,
                    Trade.client_id == self.client_id,
                ).options(
                    selectinload(Trade.executions),
                    joinedload(Trade.initial),
                )

                # The distiunguashion here is pretty important because Liquidation Execs can happen
                # after a trade has been closed on paper (e.g. insurance fund on binance). These still have to be
                # attributed to the corresponding trade.
                if execution.type in (ExecType.TRADE, ExecType.TRANSFER):
                    stmt = stmt.where(
                        Trade.open_qty > 0.0
                    )
                elif execution.type in (ExecType.FUNDING, ExecType.LIQUIDATION):
                    stmt = stmt.order_by(
                        desc(Trade.open_time)
                    )

                active_trade: Trade = await db_unique(stmt, session=db)

                if active_trade:
                    # Update existing trade

                    execution.trade = active_trade
                    execution.__realtime__ = realtime
                    db.add(execution)
                    if execution.type in (ExecType.FUNDING, ExecType.LIQUIDATION):
                        active_trade.realized_pnl += execution.realized_pnl

                    if execution.type == ExecType.TRANSFER:
                        active_trade.transferred_qty += execution.qty
                        active_trade.qty += execution.qty

                    if execution.type == ExecType.TRADE:
                        if execution.side == active_trade.initial.side:
                            active_trade.entry = weighted_avg(
                                (active_trade.entry, execution.price),
                                (active_trade.qty, execution.qty)
                            )
                            active_trade.qty += execution.qty
                            active_trade.open_qty += execution.qty
                        else:
                            new_exec = None
                            if execution.qty > active_trade.open_qty:
                                new_exec = Execution(
                                    qty=execution.qty - active_trade.open_qty,
                                    symbol=execution.symbol,
                                    price=execution.price,
                                    side=execution.side,
                                    time=execution.time,
                                    type=execution.type
                                )
                                # Because the execution is "split" we also have to assign
                                # the commissions accordingly
                                new_exec.commission = execution.commission * new_exec.qty / execution.qty
                                execution.commission -= new_exec.commission
                                execution.qty = active_trade.open_qty

                                new_trade = Trade.from_execution(new_exec, self.client_id)

                                db.add(new_trade)
                            if execution.qty <= active_trade.open_qty:

                                if active_trade.exit is None:
                                    active_trade.exit = execution.price
                                else:
                                    realized_qty = active_trade.qty - active_trade.open_qty
                                    active_trade.exit = weighted_avg((active_trade.exit, execution.price),
                                                                     (realized_qty, execution.qty))

                                if execution.realized_pnl is None:
                                    execution.realized_pnl = active_trade.calc_rpnl(execution.qty, execution.price)

                                active_trade.open_qty -= execution.qty
                                active_trade.realized_pnl += execution.realized_pnl

                                if execution.commission:
                                    active_trade.total_commissions += execution.commission

                                if active_trade.open_qty.is_zero():
                                    active_trade.update_pnl(0, force=True, now=execution.time, db=db)

                else:
                    active_trade = Trade.from_execution(execution, self.client_id)
                    active_trade.__realtime__ = realtime
                    if realtime:
                        client = await self.get_client(db)
                        active_trade.init_balance = client.currently_realized
                    db.add(active_trade)
                await db.flush()
            return active_trade

    def pub_trade(self, category: Category, trade: Trade):
        return self.messenger.pub_channel(TableNames.TRADE, category, trade.serialize(), trade.id)

    async def _convert_to_usd(self, amount: Decimal, coin: str, date: datetime):
        if self._usd_like(coin):
            return amount

    async def _get_ohlc(self, market: str, since: datetime, to: datetime, resolution_s: int = None,
                        limit: int = None) -> List[OHLC]:
        raise NotImplementedError

    async def _get_executions(self,
                              since: datetime,
                              init=False) -> tuple[List[Execution], List[MiscIncome]]:
        raise NotImplementedError

    @classmethod
    def _calc_resolution(cls,
                         n: int,
                         resolutions_s: List[int],
                         since: datetime,
                         to: datetime = None) -> Optional[Tuple[int, int]]:
        """
        Small helper for finding out which resolution [s] suits a given amount of data points requested best.

        Used in order to avoid unreasonable amounts (or too little in general)
        of data being fetched, look which timeframe suits the given limit best

        :param n: n data points
        :param resolutions_s: Possibilities (have to be sorted!)
        :param since: used to calculate seconds passed
        :param now: [optional] can be passed to replace datetime.now()
        :return: Fitting resolution or None
        """
        # In order to avoid unreasonable amounts (or too little in general)
        # of data being fetched, look which timeframe suits the given limit best
        to = to or datetime.now(pytz.utc)
        for res in resolutions_s:
            current_n = (to - since).total_seconds() // res
            if current_n <= n:
                return int(current_n), res
        return None

    def set_balance_callback(self, callback: Callable):
        if callable(callback):
            self._on_balance = callback

    def set_trade_callback(self, callback: Callable):
        if callable(callback):
            self._on_new_trade = callback

    def set_trade_update_callback(self, callback: Callable):
        if callable(callback):
            self._on_update_trade = callback

    async def cleanup(self):
        pass

    async def startup(self):
        # self.client = await db_select(
        #    Client,
        #    eager=[Client.trades], session=self.db,
        #    id=self.client_id
        # )
        await self._connect()

    async def _connect(self):
        pass

    async def _get_transfers(self,
                             since: datetime,
                             to: datetime = None) -> List[RawTransfer]:
        logger.warning(f'Exchange {self.exchange} does not implement get_transfers')
        return []

    @abc.abstractmethod
    async def _get_balance(self, time: datetime, upnl=True):
        logger.error(f'Exchange {self.exchange} does not implement _get_balance')
        raise NotImplementedError(f'Exchange {self.exchange} does not implement _get_balance')

    @abc.abstractmethod
    def _sign_request(self, method: str, path: str, headers=None, params=None, data=None, **kwargs):
        logger.error(f'Exchange {self.exchange} does not implement _sign_request')

    def _set_rate_limit_parameters(self, response: ClientResponse):
        pass

    @classmethod
    def _check_for_error(cls, response_json: Dict, response: ClientResponse):
        pass

    @classmethod
    async def _process_response(cls, response: ClientResponse) -> dict:
        response_json = await response.json(loads=customjson.loads)
        try:
            response.raise_for_status()
        except ClientResponseError as e:
            logger.error(f'{e}\n{response_json=}\n{response.reason=}')

            error = ''
            if response.status == 400:
                error = "400 Bad Request. This is probably an internal bug, please contact dev"
            elif response.status == 401:
                error = f"401 Unauthorized ({response.reason}). You might want to check your API access"
            elif response.status == 403:
                error = f"403 Access Denied ({response.reason}). You might want to check your API access"
            elif response.status == 404:
                error = f"404 Not Found. This is probably an internal bug, please contact dev"
            elif response.status == 429:
                raise RateLimitExceeded(
                    root_error=e,
                    human="429 Rate Limit Exceeded. Please try again later."
                )
            elif 500 <= response.status < 600:
                raise ExchangeUnavailable(
                    root_error=e,
                    human=f"{response.status} Problem or Maintenance on {cls.exchange} servers."
                )

            raise ResponseError(
                root_error=e,
                human=error
            )

        cls._check_for_error(response_json, response)

        # OK
        if response.status == 200:
            if cls._response_result and cls._response_result in response_json:
                return response_json[cls._response_result]
            return response_json

    @classmethod
    def set_weights(cls, weight: int, response: ClientResponse):
        for limit in cls._limits:
            limit.amount -= weight or limit.default_weight

    @classmethod
    async def _request_handler(cls):
        """
        Task which is responsible for putting out the requests
        for this specific Exchange.

        All requests have to be put onto the :cls._request_queue:
        so that the handler can properly execute them according to the current
        rate limit states. If there is enough weight available it will also
        decide to run requests in parallel.
        """
        while True:
            try:
                item = await cls._request_queue.get()
                request = item.request

                ts = time.monotonic()

                # Provide some basic limiting by default
                for limit in cls._limits:
                    limit.refill(ts)
                    if limit.validate(item.weight):
                        await limit.sleep_for_weight(item.weight)
                        ts = time.monotonic()
                        limit.refill(ts)

                async with cls._http.request(request.method,
                                             request.url,
                                             params=request.params,
                                             headers=request.headers,
                                             json=request.json) as resp:

                    try:
                        cls.set_weights(item.weight, resp)
                        resp = await cls._process_response(resp)

                        if item.cache:
                            cls._cache[item.request.url] = Cached(
                                url=item.request.url,
                                response=resp,
                                expires=time.time() + 5
                            )

                        item.future.set_result(resp)
                    except InvalidClientError as e:
                        logger.error(f'Error while executing request: {e.human} {e.root_error}')
                        item.future.set_exception(e)
                    except ResponseError as e:
                        if e.root_error.status == 401:
                            e = InvalidClientError(root_error=e.root_error, human=e.human)
                        logger.error(f'Error while executing request: {e.human} {e.root_error}')
                        item.future.set_exception(e)
                    except RateLimitExceeded as e:
                        cls.state = State.RATE_LIMIT
                        if e.retry_ts:
                            await asyncio.sleep(time.monotonic() - e.retry_ts)
                    except ExchangeUnavailable as e:
                        cls.state = State.OFFLINE
                    except ExchangeMaintenance as e:
                        cls.state = State.MAINTANENANCE
                    except Exception as e:
                        logger.exception(f'Exception while execution request {item}')
                        item.future.set_exception(e)
                    finally:
                        cls._request_queue.task_done()
            except Exception:
                logger.exception('why')

    async def _request(self,
                       method: str, path: str,
                       headers=None, params=None, data=None,
                       sign=True, cache=False,
                       endpoint=None, dedupe=False, weight=None,
                       **kwargs):
        url = (endpoint or (self._SANDBOX_ENDPOINT if self.client.sandbox else self._ENDPOINT)) + path
        request = Request(
            method,
            url,
            path,
            headers or {},
            params or {},
            data,
            source=self.client
        )
        if cache:
            cached = ExchangeWorker._cache.get(url)
            if cached and time.time() < cached.expires:
                return cached.response
        if sign:
            self._sign_request(request.method, request.path, request.headers, request.params, request.json)
        loop = asyncio.get_running_loop()
        future = loop.create_future()
        await self.__class__._request_queue.put(
            RequestItem(
                priority=Priority.MEDIUM,
                future=future,
                cache=cache,
                weight=None,
                request=request
            )
        )
        try:
            return await future
        except InvalidClientError:
            if self.client_id:
                async with self.db_maker() as db:
                    await db.execute(
                        update(Client).where(Client.id == self.client_id).values(invalid=True)
                    )
                await self.disconnect()
                self.messenger.pub_channel(TableNames.CLIENT, Category.UPDATE, {
                    'id': self.client_id, 'invalid': True
                })
            raise

    def get(self, path: str, **kwargs):
        return self._request('GET', path, **kwargs)

    def post(self, path: str, **kwargs):
        return self._request('POST', path, **kwargs)

    def put(self, path: str, **kwargs):
        return self._request('PUT', path, **kwargs)

    def _symbol(self, coin: str):
        return f'{coin}/{self.client.currency or "USD"}'

    @classmethod
    def _usd_like(cls, coin: str):
        return coin in ('USD', 'USDT', 'USDC', 'BUSD', 'USTC', 'UST')

    @classmethod
    def _query_string(cls, params: Dict):
        query_string = urllib.parse.urlencode(params)
        return f"?{query_string}" if query_string else ""

    @classmethod
    def parse_ts(cls, ts: Union[int, float]):
        return datetime.fromtimestamp(ts, pytz.utc)

    @classmethod
    def date_as_ms(cls, datetime: datetime):
        return int(datetime.timestamp() * 1000)

    @classmethod
    def date_as_s(cls, datetime: datetime):
        return int(datetime.timestamp())

    @classmethod
    def parse_ms(cls, ts_ms: int | float):
        return datetime.fromtimestamp(ts_ms / 1000, pytz.utc)

    def __repr__(self):
        return f'<Worker exchange={self.exchange} client_id={self.client_id}>'<|MERGE_RESOLUTION|>--- conflicted
+++ resolved
@@ -525,44 +525,6 @@
             if all_executions:
                 await self.client.as_redis().set_last_exec(all_executions[-1].time)
 
-<<<<<<< HEAD
-=======
-
-
-
-    async def _add_transfers(self, transfers: list[Transfer], db: AsyncSession):
-        if transfers:
-            to_update: list['Balance'] = await db_all(
-                self.client.history.statement.where(
-                    db_balance.Balance.time > transfers[0].time
-                ),
-                session=db
-            )
-
-            # to_update | transfers
-            # 1.1. 100  |
-            #           | 2.1. -100
-            # 3.1. 300  |
-            #           | 4.1.  200
-            # 5.1. 500  |
-            # ---------------------
-            # After Update:
-            # 1.1 100
-            # 3.1. 200 (300 - 100)
-            # 5.1. 600 (500 - 100 + 200 = 500 + 100)
-
-            transfer_iter = iter(transfers)
-            next_transfer = next(transfer_iter, None)
-            cur_offset = 0
-
-            for balance in to_update:
-                while next_transfer and balance.time > next_transfer.time:
-                    cur_offset += next_transfer.amount
-                    next_transfer = next(transfer_iter, None)
-                balance.total_transfered += cur_offset
-            db.add_all(transfers)
-
->>>>>>> f7bda3bb
     async def get_client(self, db: AsyncSession) -> Client:
         client = await db.get(Client, self.client_id)
         if client is None:
@@ -702,6 +664,8 @@
 
                                 if active_trade.open_qty.is_zero():
                                     active_trade.update_pnl(0, force=True, now=execution.time, db=db)
+                                    # if realtime:
+                                    #     await
 
                 else:
                     active_trade = Trade.from_execution(execution, self.client_id)
