--- conflicted
+++ resolved
@@ -31,11 +31,7 @@
 
 
 def create_intervals(
-<<<<<<< HEAD
     history: list[BalanceDB], transfers: list[TransferDB], ccy: Optional[str] = None
-=======
-    history: list[BalanceDB], transfers: list[TransferDB], ccy: str = None
->>>>>>> 3ce339bc
 ):
     results: dict[IntervalType, list[Interval]] = {}
     recent: dict[IntervalType, BalanceDB] = {}
@@ -85,21 +81,12 @@
 
 async def calc_daily(
     client: Client,
-<<<<<<< HEAD
     amount: Optional[int] = None,
     throw_exceptions=False,
     since: Optional[datetime] = None,
     to: Optional[datetime] = None,
     currency: Optional[str] = None,
     db: Optional[AsyncSession] = None,
-=======
-    amount: int = None,
-    throw_exceptions=False,
-    since: datetime = None,
-    to: datetime = None,
-    currency: str = None,
-    db: AsyncSession = None,
->>>>>>> 3ce339bc
 ):
     """
     Calculates daily balance changes for a given client.
@@ -136,11 +123,7 @@
 
 
 def transfer_gen(
-<<<<<<< HEAD
-    transfers: list[Transfer], ccy: Optional[str] = None, reset=False
-=======
-    transfers: list[TransferDB], ccy: str = None, reset=False
->>>>>>> 3ce339bc
+    transfers: list[TransferDB], ccy: Optional[str] = None, reset=False
 ) -> Generator[Decimal, typing.Optional[datetime], None]:
     offsets: TOffset = Decimal(0)
 
