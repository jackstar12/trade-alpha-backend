from __future__ import annotations

import asyncio
import logging
from datetime import datetime, date, timedelta
from enum import Enum
from operator import and_
from typing import Optional, Union, Literal, Any, TYPE_CHECKING, NamedTuple, Iterable
from uuid import UUID
import pytz
import sqlalchemy as sa
from aioredis import Redis
from fastapi_users_db_sqlalchemy import GUID
from sqlalchemy import Column, Integer, ForeignKey, String, DateTime, desc, Boolean, select, func, \
    Date, UniqueConstraint, JSON, event
from sqlalchemy.ext.asyncio import AsyncSession
from sqlalchemy.ext.hybrid import hybrid_property
from sqlalchemy.orm import relationship, reconstructor, RelationshipProperty
from sqlalchemy.orm.dynamic import AppenderQuery
from sqlalchemy.sql import Select, Delete, Update
from sqlalchemy_utils.types.encrypted.encrypted_type import StringEncryptedType, FernetEngine

import core
from database import dbmodels
from database.enums import MarketType
from database.env import ENV
from database.errors import UserInputError
from database.dbmodels.transfer import Transfer

from database.dbmodels.mixins.editsmixin import EditsMixin
<<<<<<< HEAD
from core import json as customjson, utc_now, join_args
=======
from core import join_args, json as customjson, safe_cmp, utc_now
>>>>>>> 84cedd85
from database.dbasync import db_first, db_all, db_select_all, redis, redis_bulk_keys, RedisKey, db_unique, \
    time_range, safe_op, safe_eq
from database.dbmodels.editing.chapter import Chapter
from database.dbmodels.discord.guildassociation import GuildAssociation
from database.dbmodels.pnldata import PnlData
from database.dbmodels.mixins.serializer import Serializer
from database.models import BaseModel, InputID
from database.models.balance import Balance as BalanceModel
from database.dbsync import Base, BaseMixin
from database.models.eventinfo import EventState
from database.redis import TableNames
from database.dbmodels.trade import Trade
from database.redis.client import ClientSpace

if TYPE_CHECKING:
    from database.dbmodels import BalanceDB as Balance, Event
    from database.models.history import History
    from typing import Self

from pydantic import BaseModel as PydanticBaseModel, Field


class ExchangeInfo(NamedTuple):
    name: str
    sandbox: bool


class ClientRedis:

    def __init__(self, user_id: UUID, client_id: int, redis_instance: Redis = None):
        self.user_id = user_id
        self.id = client_id
        self.redis = redis_instance or redis

    async def redis_set(self, keys: dict[RedisKey, Any], space: Literal['cache', 'normal']):
        client_hash = self.cache_hash if space == 'cache' else self.normal_hash
        if space == 'cache':
            asyncio.ensure_future(self.redis.expire(client_hash, 5 * 60))
        # keys[RedisKey(client_hash, self.user_id)] = str(self.user_id)

        mapping = {
            k.key: customjson.dumps(v.dict()) if isinstance(v, PydanticBaseModel) else v
            for k, v in keys.items()
        }
        logging.debug(f'Redis SET: {self} {mapping=}')
        return await self.redis.hset(client_hash, mapping=mapping)

    async def set_balance(self, balance: Balance):
        await self.redis_set(
            {
                RedisKey(TableNames.BALANCE): customjson.dumps(
                    BalanceModel.from_orm(balance).dict()
                )
            },
            space='normal'
        )

    async def get_balance(self) -> BalanceModel:
        raw = await self.redis.hget(self.normal_hash, key=str(TableNames.BALANCE.value))
        if raw:
            as_json = customjson.loads(raw)
            return BalanceModel(**as_json)

    async def read_cache(self, *keys: RedisKey):
        """
        Class Method so that there's no need for an actual DB instance
        (useful when reading cache)
        """
        return await redis_bulk_keys(
            self.cache_hash, *keys, redis_instance=self.redis
        )

    async def invalidate_cache(self):
        return await self.redis.delete(self.cache_hash)

    async def set_last_exec(self, dt: datetime):
        await self.redis_set(
            keys={RedisKey(ClientSpace.LAST_EXEC): dt.timestamp()},
            space='normal'
        )

    # async def set_last_transfer(self, dt: datetime):
    #    await self.redis_set(
    #        keys={RedisKey(ClientSpace.LAST_EXEC): dt.timestamp()},
    #        space='normal'
    #    )

    @property
    def normal_hash(self):
        return core.join_args(TableNames.USER, self.user_id, TableNames.CLIENT, self.id or '*')

    @property
    def cache_hash(self):
        return core.join_args(TableNames.USER, self.user_id, TableNames.CLIENT, TableNames.CACHE,
                              self.id or '*')

    def __repr__(self):
        return f'<ClientRedis {self.id=} {self.user_id=}>'


class ClientType(Enum):
    BASIC = "basic"
    FULL = "full"


class ClientState(Enum):
    OK = "ok"
    SYNCHRONIZING = "synchronizing"
    ARCHIVED = "archived"
    INVALID = "invalid"


class QueryParams(BaseModel):
    since: Optional[datetime] = Field(default_factory=lambda: datetime.fromtimestamp(0, pytz.utc))
    to: Optional[datetime]
    limit: Optional[int]
    offset: Optional[int]
    order: Optional[Literal['desc', 'asc']]

    def within(self, other: QueryParams):
        return (
                (not other.since or (self.since and self.since >= other.since))
                and
                (not other.to or (self.to and self.to < other.to))
        )


class ClientQueryParams(QueryParams):
    client_ids: Optional[set[InputID]]
    currency: Optional[str]

    def within(self, other: ClientQueryParams):
        return super().within(other) and self.currency == other.currency


class ClientQueryMixin:
    client: RelationshipProperty

    @classmethod
    async def query(cls,
                    *eager,
                    time_col: Column,
                    user_id: UUID,
                    ids: list[int] | None,
                    params: ClientQueryParams,
                    db: AsyncSession) -> list[Self]:
        return await db_all(
            add_client_checks(
                select(cls).filter(
                    cls.id.in_(ids) if ids else True,
                    time_range(time_col, params.since, params.to)
                ).join(
                    cls.client
                ).limit(
                    params.limit
                ),
                user_id=user_id,
                client_ids=params.client_ids
            ),
            *eager,
            session=db
        )


class Client(Base, Serializer, BaseMixin, EditsMixin, ClientQueryMixin):
    __tablename__ = TableNames.CLIENT.value
    __serializer_forbidden__ = ['api_secret']
    __serializer_data_forbidden__ = ['api_secret', 'discorduser']

    # Identification
    id: int = Column(Integer, primary_key=True)

    user_id = Column(GUID, ForeignKey('user.id', ondelete='CASCADE'), nullable=True)
    user = relationship('User', lazy='raise')

    oauth_account_id = Column(ForeignKey('oauth_account.account_id', ondelete='SET NULL'), nullable=True)
    oauth_account = relationship('OAuthAccount', lazy='raise')

    # Properties
    api_key = Column(String(), nullable=False)
    api_secret = Column(
        StringEncryptedType(String(), ENV.ENCRYPTION.get_secret_value().encode('utf-8'), FernetEngine),
        nullable=False
    )
    exchange = Column(String, nullable=False)
    subaccount = Column(String, nullable=True)
    extra = Column(JSON, nullable=True)
    currency = Column(String(10), default='USD')
    sandbox = Column(Boolean, default=False)

    # Data
    name = Column(String, nullable=True)
    type = Column(sa.Enum(ClientType), nullable=False, default=ClientType.BASIC)
    state = Column(sa.Enum(ClientState), nullable=False, default=ClientState.OK)

    trades: list[Trade] = relationship('Trade', lazy='raise',
                                       back_populates='client',
                                       order_by="Trade.open_time")

    open_trades: list[Trade] = relationship('Trade', lazy='raise',
                                            back_populates='client',
                                            primaryjoin="and_(Trade.client_id == Client.id, Trade.open_qty > 0)",
                                            viewonly=True)

    history: AppenderQuery = relationship('Balance',
                                          back_populates='client',
                                          lazy='dynamic',
                                          order_by='Balance.time',
                                          foreign_keys='Balance.client_id')

    transfers: list = relationship('Transfer', back_populates='client', lazy='raise')

    currently_realized_id = Column(ForeignKey('balance.id', ondelete='SET NULL'), nullable=True)
    currently_realized: Balance = relationship('Balance',
                                               lazy='joined',
                                               foreign_keys=currently_realized_id,
                                               post_update=True)

    trade_template_id = Column(ForeignKey('template.id', ondelete='SET NULL'), nullable=True)
    trade_template = relationship('Template', lazy='raise', foreign_keys=trade_template_id)

    last_transfer_sync: Optional[datetime] = Column(DateTime(timezone=True), nullable=True)
    last_execution_sync: Optional[datetime] = Column(DateTime(timezone=True), nullable=True)

    __tableargs__ = (
        UniqueConstraint(user_id, exchange, api_key),
    )

    @property
    def exchange_info(self):
        return ExchangeInfo(name=self.exchange, sandbox=self.sandbox)

    @reconstructor
    def reconstructor(self):
        self.live_balance: Optional[Balance] = None

    @hybrid_property
    def invalid(self):
        return self.state == ClientState.INVALID

    @hybrid_property
    def archived(self):
        return self.state == ClientState.ARCHIVED

    def as_redis(self, redis_instance=None) -> ClientRedis:
        return ClientRedis(self.user_id, self.id, redis_instance=redis_instance)

    def validate(self):
        pass

    async def calc_gain(self,
                        event: Optional[Event] = None,
                        since: Optional[datetime | Balance] = None,
                        currency: Optional[str] = None):
        if isinstance(since, dbmodels.Balance):
            balance_then = since
        else:
            if event:
                since = max(since, event.start)
            balance_then = await self.get_exact_balance_at_time(since)

        balance_now = await self.get_latest_balance(redis=redis)

        if balance_then and balance_now:
            transfered = await self.get_total_transfered(
                since=balance_then.time,
                ccy=currency,
                client_ids={self.id},
                user_id=self.user_id,
                db=self.async_session
            )
            return balance_now.get_currency(currency).gain_since(
                balance_then.get_currency(currency),
                transfered
            )

    def daily_balance_stmt(self,
                           amount: int = None,
                           since: Optional[datetime] = None,
                           to: Optional[datetime] = None):
        now = core.utc_now()

        since = since or datetime.fromtimestamp(0, pytz.utc)
        to = to or now

        since_date = since.replace(tzinfo=pytz.UTC).replace(hour=0, minute=0, second=0)
        daily_end = min(now, to)

        if amount:
            try:
                daily_start = daily_end - timedelta(days=amount - 1)
            except OverflowError:
                raise UserInputError('Invalid daily amount given')
        else:
            daily_start = since_date

        # We always want to fetch the last balance of the date (first balance of next date),
        # so we need to partition by the current date and order by
        # time in descending order so that we can pick out the first (last) one

        sub = select(
            func.row_number().over(
                order_by=desc(dbmodels.Balance.time),
                partition_by=dbmodels.Balance.time.cast(Date)
            ).label('row_number'),
            dbmodels.Balance.id.label('id')
        ).filter(
            dbmodels.Balance.client_id == self.id,
            dbmodels.Balance.time > daily_start
        ).subquery()

        return select(
            dbmodels.Balance,
            sub
        ).filter(
            sub.c.row_number == 1,
            dbmodels.Balance.id == sub.c.id
        ).order_by(
            dbmodels.Balance.time
        )

    @classmethod
    async def get_total_transfered(cls,
                                   client_ids: Iterable[int],
                                   user_id: UUID,
                                   ccy=None,
                                   since: datetime = None,
                                   to: datetime = None,
                                   db: AsyncSession = None):
        stmt = add_client_checks(
            select(
                func.sum(
                    dbmodels.Execution.effective_size if not ccy else dbmodels.Execution.effective_qty
                ).label('total_transfered')
            ).join(Transfer.execution).where(
                time_range(dbmodels.Execution.time, since, to),
                safe_eq(Transfer.coin, ccy),
            ).join(
                Transfer.client
            ),
            user_id,
            client_ids,
        )
        return await db_unique(stmt, session=db)

    async def get_latest_balance(self, redis: Redis, currency=None) -> BalanceModel | None:
        live = await self.as_redis(redis).get_balance()
        if live:
            if not live.currency:
                live.currency = self.currency
            return live
        else:
            latest = await self.latest()
            return BalanceModel.from_orm(latest) if latest else None

    async def get_history(self,
                          init_time: datetime = None,
                          since: datetime = None,
                          to: datetime = None,
                          currency: str = None) -> History:

        if currency is None:
            currency = 'USD'

        initial = None

        stmt = select(dbmodels.Balance).where(
            time_range(dbmodels.Balance.time, since, to),
            dbmodels.Balance.client_id == self.id
        )
        if currency:
            stmt = stmt.join(
                dbmodels.Amount, and_(dbmodels.Amount.balance_id == Balance.id, dbmodels.Amount.currency == currency)
            )
        history = await db_all(stmt)
        if init_time and init_time != since:
            initial = await self.get_balance_at_time(init_time)

        if not initial:
            try:
                initial = history[0]
            except (ValueError, IndexError):
                pass

        return History(
            data=history,
            initial=initial
        )

    def evaluate_balance(self):
        if not self.currently_realized:
            return

        result = self.currently_realized.clone()
        result.time = utc_now()

        for trade in self.open_trades:
            if trade.initial.market_type == MarketType.DERIVATIVES and trade.live_pnl:
                result.add_amount(trade.settle, unrealized=trade.live_pnl.unrealized)

        return result

    async def update_journals(self, current_balance: dbmodels.Balance, today: date, db_session: AsyncSession):
        today = today or date.today()

        for journal in self.journals:
            if journal.current_chapter:
                end = getattr(journal.current_chapter, 'end_date', date.fromtimestamp(0))
                if today >= end:
                    latest = core.list_last(self.recent_history)
                    if latest:
                        journal.current_chapter.end_balance = latest
                        new_chapter = Chapter(
                            start_date=today,
                            end_date=today + journal.chapter_interval,
                            balances=[latest]
                        )
                        journal.current_chapter = new_chapter
                        db_session.add(new_chapter)
                elif journal.current_chapter:
                    contained = 0
                    for index, balance in enumerate(journal.current_chapter.balances):
                        if balance.client_id == self.id:
                            contained += 1
                            if contained == 2:
                                journal.current_chapter.balances[index] = current_balance
                    if contained < 2:
                        journal.current_chapter.balances.append(current_balance)

        await db_session.commit()

    async def latest(self):
        try:
            balance = dbmodels.Balance

            return await db_first(
                select(balance).where(
                    balance.client_id == self.id
                ).order_by(
                    desc(dbmodels.Balance.time)
                ),
                session=self.async_session
            )
        except ValueError:
            return None

    async def is_global(self, guild_id: int = None):
        if self.discord_user_id:
            if guild_id:
                associations = await db_select_all(GuildAssociation, discord_user_id=self.discord_user_id,
                                                   client_id=self.id, guild_id=guild_id)
            else:
                associations = await db_select_all(GuildAssociation, discord_user_id=self.discord_user_id,
                                                   client_id=self.id)
            return bool(associations)
        elif self.user_id:
            return True

    async def get_balance_at_time(self, time: datetime) -> Balance:
        DbBalance = dbmodels.Balance
        balance = None
        if time:
            stmt = select(DbBalance).where(
                DbBalance.time < time,
                DbBalance.client_id == self.id
            ).order_by(
                desc(DbBalance.time)
            )
            balance = await db_first(stmt, session=self.async_session)
        if not balance:
            balance = await self.initial()
        return balance

    async def get_exact_balance_at_time(self, time: datetime, currency: str = None) -> Balance:
        balance = await self.get_balance_at_time(time)

        if self.type == ClientType.FULL and balance and time and False:
            # Probably the most beautiful query I've ever written
            subq = select(
                PnlData.id.label('pnl_id'),
                func.row_number().over(
                    order_by=desc(PnlData.time), partition_by=Trade.symbol
                ).label('row_number')
            ).join(
                PnlData.trade
            ).filter(
                PnlData.time > balance.time,
                PnlData.time < time,
                Trade.open_time <= time,
                Trade.client_id == self.id
            ).subquery()

            full_stmt = select(
                PnlData
            ).filter(
                PnlData.id == subq.c.pnl_id,
                Trade.open_time <= time,
                subq.c.row_number <= 1
            )

            pnl_data: list[PnlData] = await db_all(full_stmt, session=self.async_session)

            return dbmodels.Balance(
                client_id=self.id,
                client=self,
                time=time,
                extra_currencies=[
                    Balance(
                        currency=amount.currency,
                        realized=amount.realized,
                        # unrealized=amount.realized + sum(pnl.unrealized_ccy(amount.currency) for pnl in pnl_data),
                        time=time
                    )
                    for amount in balance.extra_currencies
                ],
                realized=balance.realized,
                unrealized=balance.realized + sum(pnl.unrealized for pnl in pnl_data)
            )

        else:
            return balance

    @hybrid_property
    def is_active(self):
        return not all(not event.is_active for event in self.events)

    async def initial(self):
        b = dbmodels.Balance
        return await db_first(
            select(b).where(
                b.client_id == self.id
            ).order_by(
                b.time
            ),
            session=self.async_session
        )

    def get_event_string(self):
        return ', '.join(
            event.name for event in self.events if event.is_(EventState.ACTIVE) or event.is_(EventState.REGISTRATION)
        )

    def __hash__(self):
        return self.id.__hash__()


def add_client_checks(stmt: Union[Select, Delete, Update], user_id: UUID,
                      client_ids: Iterable[int] = None,
                      currency: str = None) -> Union[Select, Delete, Update]:
    """
    Commonly used utility to add filters that ensure authorized client access
    :param currency:
    :param stmt: stmt to add filters to
    :param user_id: desired user
    :param client_ids: possible client ids. If None, all clients will be used
    :return:
    """
    # user_checks = [Client.user_id == user.id]
    # if user.discord_user_id:
    #    user_checks.append(Client.discord_user_id == user.discord_user_id)
    return stmt.where(
        Client.id.in_(client_ids) if client_ids else True,
        Client.user_id == user_id,
        safe_op(Client.currency, currency)
        # Client.type == ClientType.FULL,
        # Client.state.not_in((ClientState.INVALID, ClientState.SYNCHRONIZING)),
    )


@event.listens_for(Client, 'after_insert')
@event.listens_for(Client, 'after_delete')
def before_update(mapper, connection, client: Client):
    asyncio.ensure_future(redis.sadd(
        core.join_args(client.user.redis_key, 'clients'), client.id
    ))<|MERGE_RESOLUTION|>--- conflicted
+++ resolved
@@ -28,11 +28,7 @@
 from database.dbmodels.transfer import Transfer
 
 from database.dbmodels.mixins.editsmixin import EditsMixin
-<<<<<<< HEAD
-from core import json as customjson, utc_now, join_args
-=======
-from core import join_args, json as customjson, safe_cmp, utc_now
->>>>>>> 84cedd85
+from core import join_args, json as customjson, utc_now, join_args
 from database.dbasync import db_first, db_all, db_select_all, redis, redis_bulk_keys, RedisKey, db_unique, \
     time_range, safe_op, safe_eq
 from database.dbmodels.editing.chapter import Chapter
