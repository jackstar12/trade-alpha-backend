[tool.poetry]
name = "common"
version = "0.1.0"
description = ""
authors = ["jacksn"]


[tool.poetry.dependencies]
python = ">=3.10, <3.11"
SQLAlchemy = { extras=["asyncio"], version="1.4.40" }
database = { path = "../database", develop = true }
core = { path = "../core", develop = true}
ccxt = "1.59.1"
<<<<<<< HEAD
=======
aiohttp = "^3.7.4"
>>>>>>> 3ce339bc
pydantic = "1.8.2"
aioredis = "2.0.1"
sqlalchemy_utils = "0.38.2"


[tool.poetry.dev-dependencies]
pytest = "7.1.2"

[build-system]
requires = ["poetry-core>=1.0.0"]
build-backend = "poetry.core.masonry.api"<|MERGE_RESOLUTION|>--- conflicted
+++ resolved
@@ -11,10 +11,7 @@
 database = { path = "../database", develop = true }
 core = { path = "../core", develop = true}
 ccxt = "1.59.1"
-<<<<<<< HEAD
-=======
 aiohttp = "^3.7.4"
->>>>>>> 3ce339bc
 pydantic = "1.8.2"
 aioredis = "2.0.1"
 sqlalchemy_utils = "0.38.2"
