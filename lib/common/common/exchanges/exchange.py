--- conflicted
+++ resolved
@@ -171,11 +171,7 @@
         client: Client,
         http_session: aiohttp.ClientSession,
         db_maker: sessionmaker,
-<<<<<<< HEAD
-        on_execution,
-=======
         on_execution=None,
->>>>>>> 3ce339bc
         commit=True,
     ):
         self.client_id = client.id if commit else None
@@ -208,17 +204,10 @@
     async def get_ohlc(
         self,
         symbol: str,
-<<<<<<< HEAD
         since: Optional[datetime] = None,
         to: Optional[datetime] = None,
         resolution_s: Optional[int] = None,
         limit: Optional[int] = None,
-=======
-        since: datetime = None,
-        to: datetime = None,
-        resolution_s: int = None,
-        limit: int = None,
->>>>>>> 3ce339bc
     ) -> List[OHLC]:
         raise NotImplementedError
 
@@ -304,11 +293,7 @@
         pass
 
     async def _get_transfers(
-<<<<<<< HEAD
         self, since: Optional[datetime] = None, to: Optional[datetime] = None
-=======
-        self, since: datetime = None, to: datetime = None
->>>>>>> 3ce339bc
     ) -> List[RawTransfer]:
         logger.warning(f"Exchange {self.exchange} does not implement get_transfers")
         return []
@@ -480,11 +465,7 @@
                     item.future.set_exception(e)
                 finally:
                     cls._request_queue.task_done()
-<<<<<<< HEAD
             except Exception:
-=======
-            except Exception as e:
->>>>>>> 3ce339bc
                 logger.exception("why")
 
     async def _request(
@@ -561,11 +542,7 @@
         return self._request("PUT", path, **kwargs)
 
     async def conversion_rate(
-<<<<<<< HEAD
         self, market: Market, date: datetime, resolution_s: Optional[int] = None
-=======
-        self, market: Market, date: datetime, resolution_s: int = None
->>>>>>> 3ce339bc
     ):
         if self.usd_like(market.base):
             return 1
