--- conflicted
+++ resolved
@@ -60,11 +60,7 @@
 
     # https://binance-docs.github.io/apidocs/spot/en/#get-future-account-transaction-history-list-user_data
     async def _get_internal_transfers(
-<<<<<<< HEAD
         self, type: Type, since: datetime, to: Optional[datetime] = None
-=======
-        self, type: Type, since: datetime, to: datetime = None
->>>>>>> 3ce339bc
     ) -> List[RawTransfer]:
         since = since or utc_now() - timedelta(days=180)
         if self.client.sandbox:
@@ -176,28 +172,17 @@
             limit.amount -= weight or limit.default_weight
 
     async def _get_transfers(
-<<<<<<< HEAD
         self, since: Optional[datetime] = None, to: Optional[datetime] = None
-=======
-        self, since: datetime = None, to: datetime = None
->>>>>>> 3ce339bc
     ) -> List[RawTransfer]:
         return await self._get_internal_transfers(Type.USDM, since, to)
 
     async def get_ohlc(
         self,
         symbol: str,
-<<<<<<< HEAD
         since: Optional[datetime] = None,
         to: Optional[datetime] = None,
         resolution_s: Optional[int] = None,
         limit: Optional[int] = None,
-=======
-        since: datetime = None,
-        to: datetime = None,
-        resolution_s: int = None,
-        limit: int = None,
->>>>>>> 3ce339bc
     ) -> List[OHLC]:
         # https://binance-docs.github.io/apidocs/futures/en/#mark-price-kline-candlestick-data
 
@@ -208,11 +193,7 @@
             limit, resolutions_s=list(_interval_map.keys()), since=since, to=to
         )
 
-<<<<<<< HEAD
         {
-=======
-        params = {
->>>>>>> 3ce339bc
             "symbol": symbol,
             "interval": _interval_map.get(resolution_s),
             "startTime": self._parse_datetime(since),
@@ -275,10 +256,7 @@
                 time=self.parse_ms_dt(trade["time"]),
                 realized_pnl=Decimal(trade["realizedPnl"]),
                 commission=Decimal(trade["commission"]),
-<<<<<<< HEAD
-=======
                 settle="USDT",
->>>>>>> 3ce339bc
                 type=ExecType.TRADE,
             )
             for trade in trades
@@ -338,10 +316,7 @@
                         realized_pnl=amount if type == ExecType.LIQUIDATION else 0,
                         commission=amount if type == ExecType.FUNDING else 0,
                         # realized_pnl=amount,
-<<<<<<< HEAD
-=======
                         settle="USDT",
->>>>>>> 3ce339bc
                         time=self.parse_ms_dt(income["time"]),
                         type=type,
                     )
@@ -561,10 +536,6 @@
     #     result = await self.get('/api/v3/myTrades', )
 
     async def _get_transfers(
-<<<<<<< HEAD
         self, since: Optional[datetime] = None, to: Optional[datetime] = None
-=======
-        self, since: datetime = None, to: datetime = None
->>>>>>> 3ce339bc
     ) -> List[RawTransfer]:
         return await self._get_internal_transfers(Type.SPOT, since, to)