# inside of a "create the database" script, first create
# tables:
<<<<<<< HEAD
=======
from database.dbsync import Base, engine
import database.dbmodels as dbmodels
>>>>>>> f3e070d6
from alembic.config import Config

from alembic import command
from tradealpha.common.dbsync import Base, engine

Base.metadata.create_all(engine)

# then, load the Alembic configuration and generate the
# version table, "stamping" it with the most recent rev:
alembic_cfg = Config("alembic.ini")
command.stamp(alembic_cfg, "head")<|MERGE_RESOLUTION|>--- conflicted
+++ resolved
@@ -1,18 +1,13 @@
 # inside of a "create the database" script, first create
 # tables:
-<<<<<<< HEAD
-=======
 from database.dbsync import Base, engine
 import database.dbmodels as dbmodels
->>>>>>> f3e070d6
 from alembic.config import Config
-
 from alembic import command
-from tradealpha.common.dbsync import Base, engine
 
 Base.metadata.create_all(engine)
 
 # then, load the Alembic configuration and generate the
 # version table, "stamping" it with the most recent rev:
-alembic_cfg = Config("alembic.ini")
+alembic_cfg = Config("lib/database/alembic.ini")
 command.stamp(alembic_cfg, "head")