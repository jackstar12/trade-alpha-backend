--- conflicted
+++ resolved
@@ -1,44 +1,38 @@
-from api.database import Base, session as session
-from sqlalchemy.orm import relationship
-from sqlalchemy import Column, Integer, ForeignKey, Text, String, DateTime, Float, PickleType, BigInteger, Table
-from api.dbmodels.serializer import Serializer
-
+from api.database import db
 from api.dbmodels.serializer import Serializer
 from sqlalchemy.ext.hybrid import hybrid_property
 from api.dbmodels.execution import Execution
 
-trade_association = Table('trade_association',
-                          Column('trade_id', ForeignKey('trade.id', ondelete="CASCADE"), primary_key=True),
-                          Column('label_id', ForeignKey('label.id', ondelete="CASCADE"), primary_key=True)
-                          )
+
+trade_association = db.Table('trade_association',
+                             db.Column('trade_id', db.ForeignKey('trade.id', ondelete="CASCADE"), primary_key=True),
+                             db.Column('label_id', db.ForeignKey('label.id', ondelete="CASCADE"), primary_key=True)
+                             )
 
 
-class Trade(Base, Serializer):
+class Trade(db.Model, Serializer):
+
     __tablename__ = 'trade'
     __serializer_forbidden__ = ['client', 'initial']
 
-    id = Column(Integer, primary_key=True)
-    client_id = Column(Integer, ForeignKey('client.id', ondelete="CASCADE"), nullable=False)
-    labels = relationship('Label', secondary=trade_association, backref='trades')
+    id = db.Column(db.Integer, primary_key=True)
+    client_id = db.Column(db.Integer, db.ForeignKey('client.id', ondelete="CASCADE"), nullable=False)
+    labels = db.relationship('Label', secondary=trade_association, backref='trades')
 
-    symbol = Column(String, nullable=False)
-    entry = Column(Float, nullable=False)
+    symbol = db.Column(db.String, nullable=False)
+    entry = db.Column(db.Float, nullable=False)
 
-    qty = Column(Float, nullable=False)
-    open_qty = Column(Float, nullable=False)
-    exit = Column(Float, nullable=True)
-    realized_pnl = Column(Float, nullable=True)
+    qty = db.Column(db.Float, nullable=False)
+    open_qty = db.Column(db.Float, nullable=False)
+    exit = db.Column(db.Float, nullable=True)
+    realized_pnl = db.Column(db.Float, nullable=True)
 
-    executions = relationship('Execution', foreign_keys='[Execution.trade_id]', backref='trade', lazy=True,
-                              cascade='all, delete')
+    executions = db.relationship('Execution', foreign_keys='[Execution.trade_id]', backref='trade', lazy=True,
+                                 cascade='all, delete')
 
-<<<<<<< HEAD
-    initial_execution_id = Column(Integer, ForeignKey('execution.id'), nullable=True)
-=======
     initial_execution_id = db.Column(db.Integer, db.ForeignKey('execution.id', ondelete="SET NULL"), nullable=True)
->>>>>>> 688c7da6
 
-    initial = relationship(
+    initial = db.relationship(
         'Execution',
         lazy=True,
         foreign_keys=[initial_execution_id, symbol],
@@ -48,7 +42,7 @@
         uselist=False
     )
 
-    memo = Column(String, nullable=True)
+    memo = db.Column(db.String, nullable=True)
 
     def is_data(self):
         return True
